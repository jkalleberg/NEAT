--- conflicted
+++ resolved
@@ -277,7 +277,6 @@
     Process Inputs
     """
 
-<<<<<<< HEAD
     # TODO check if this index can work, maybe it's faster
     tt = time.time()
     print(f'reading {reference}... ')
@@ -289,13 +288,6 @@
         begins_with_chr = True
 
     print('{0:.3f} (sec)'.format(time.time() - tt))
-=======
-    # index reference: [(0: chromosome name, 1: byte index where the contig seq begins,
-    #                    2: byte index where the next contig begins, 3: contig seq length),
-    #                    (repeat for every chrom)]
-    # TODO check to see if this might work better as a dataframe or biopython object
-    ref_index = index_ref(reference)
->>>>>>> c2f7a1fc
 
     if paired_end:
         n_handling = ('random', fragment_size)
@@ -357,60 +349,10 @@
                     print(' - [' + str(n_skipped[2]) + '] alt allele contains non-ACGT characters')
 
     # parse input targeted regions, if present
-<<<<<<< HEAD
     target_regions = parse_bed(target_bed, reference_chromosomes, begins_with_chr, debug)
 
     # parse discard bed similarly
     discard_regions = parse_bed(discard_bed, reference_chromosomes, begins_with_chr, debug)
-=======
-    # TODO convert bed to pandas dataframe
-    # TODO handle case when bed doesn't have 'chr' and reference list does
-    input_regions = {}
-    if input_bed is not None:
-        try:
-            with open(input_bed, 'r') as f:
-                for line in f:
-                    if not line.startswith(('@', '#', '\n')):
-                        [my_chr, pos1, pos2] = line.strip().split('\t')[:3]
-                        if my_chr not in input_regions:
-                            input_regions[my_chr] = [-1]
-                        input_regions[my_chr].extend([int(pos1), int(pos2)])
-        except IOError:
-            print("\nProblem reading input target BED file.\n")
-            sys.exit(1)
-
-        # some validation
-        in_ref_only = [k for k in ref_list if k not in input_regions]
-        in_bed_only = [k for k in input_regions.keys() if k not in ref_list]
-        if in_ref_only:
-            print(f'Warning: Reference contains sequences not found in targeted regions BED file.')
-            if debug:
-                print(f'found in reference only: {in_ref_only}')
-        
-        if in_bed_only:
-            print(f'Warning: Targeted regions BED file contains sequence names '
-                  f'not found in reference (regions ignored).')
-            if debug:
-                print(f'Regions ignored: {in_bed_only}')
-            for key in in_bed_only:
-                del input_regions[key]
-
-    # parse discard bed similarly
-    # TODO convert to pandas dataframe
-    discard_regions = {}
-    if discard_bed is not None:
-        try:
-            with open(discard_bed, 'r') as f:
-                for line in f:
-                    if not line.startswith(('@', '#', '\n')):
-                        [my_chr, pos1, pos2] = line.strip().split('\t')[:3]
-                        if my_chr not in discard_regions:
-                            discard_regions[my_chr] = [-1]
-                        discard_regions[my_chr].extend([int(pos1), int(pos2)])
-        except IOError:
-            print("\nProblem reading discard BED file.\n")
-            sys.exit(1)
->>>>>>> c2f7a1fc
 
     # parse input mutation rate rescaling regions, if present
     mut_rate_regions = parse_bed(mut_bed, reference_chromosomes, begins_with_chr, debug)
@@ -418,7 +360,6 @@
     # Assuming there are mutation rate regions, this will require one extra value for later
     # TODO figure out how to implement
     mut_rate_values = {}
-<<<<<<< HEAD
     printed_warning = False
     if mut_rate_regions:
         for key in mut_rate_regions.keys():
@@ -455,27 +396,6 @@
                     if key not in mut_rate_values:
                         mut_rate_values[key] = [0.0]
                     mut_rate_values[key].append([mut_rate * (pos2 - pos1)] * 2)
-=======
-    if mut_bed is not None:
-        try:
-            with open(mut_bed, 'r') as f:
-                for line in f:
-                    [my_chr, pos1, pos2, meta_data] = line.strip().split('\t')[:4]
-                    mut_str = re.findall(r"mut_rate=.*?(?=;)", meta_data + ';')
-                    (pos1, pos2) = (int(pos1), int(pos2))
-                    if len(mut_str) and (pos2 - pos1) > 1:
-                        # mut_rate = #_mutations / length_of_region, let's bound it by a reasonable amount
-                        mut_rate = max([0.0, min([float(mut_str[0][9:]), 0.3])])
-                        if my_chr not in mut_rate_regions:
-                            mut_rate_regions[my_chr] = [-1]
-                            mut_rate_values[my_chr] = [0.0]
-                        mut_rate_regions[my_chr].extend([pos1, pos2])
-                        # TODO figure out what the next line is supposed to do and fix
-                        mut_rate_values[my_chr].extend([mut_rate * (pos2 - pos1)] * 2)
-        except IOError:
-            print("\nProblem reading mutational BED file.\n")
-            sys.exit(1)
->>>>>>> c2f7a1fc
 
     # initialize output files (part I)
     bam_header = None
@@ -790,7 +710,6 @@
 
                         # are we discarding offtargets?
                         outside_boundaries = []
-<<<<<<< HEAD
                         if off_target_discard and target_bed is not None:
                             outside_boundaries += [bisect.bisect(target_regions[chrom], n[0]) % 2 for n
                                                    in my_read_data]
@@ -803,22 +722,7 @@
                             outside_boundaries += [
                                 bisect.bisect(discard_regions[chrom], n[0] + len(n[2])) % 2 for n in
                                 my_read_data]
-=======
-                        if off_target_discard and input_regions:
-                            if ref_index[chrom][0] in input_regions.keys():
-                                outside_boundaries += [bisect.bisect(input_regions[ref_index[chrom][0]], n[0]) % 2 for n
-                                                       in my_read_data]
-                                outside_boundaries += [
-                                    bisect.bisect(input_regions[ref_index[chrom][0]], n[0] + len(n[2])) % 2 for n in
-                                    my_read_data]
-                        if discard_regions:
-                            if ref_index[chrom][0] in discard_regions.keys():
-                                outside_boundaries += [bisect.bisect(discard_regions[ref_index[chrom][0]], n[0]) % 2 for
-                                                       n in my_read_data]
-                                outside_boundaries += [
-                                    bisect.bisect(discard_regions[ref_index[chrom][0]], n[0] + len(n[2])) % 2 for n in
-                                    my_read_data]
->>>>>>> c2f7a1fc
+
                         if len(outside_boundaries) and any(outside_boundaries):
                             continue
 
