<<<<<<< HEAD
biopython >= 1.78
matplotlib >= 3.3.4
matplotlib_venn >= 0.11.6
numpy >= 1.19.5
pandas >= 1.2.1
pysam >= 0.16.0.1
=======
numpy==1.19.5
biopython==1.78
matplotlib==3.3.4
matplotlib-venn==0.11.6
pandas==1.2.1
pysam==0.16.0.1
>>>>>>> 5b37450a
<|MERGE_RESOLUTION|>--- conflicted
+++ resolved
@@ -1,15 +1,6 @@
-<<<<<<< HEAD
 biopython >= 1.78
 matplotlib >= 3.3.4
-matplotlib_venn >= 0.11.6
+matplotlib-venn >= 0.11.6
 numpy >= 1.19.5
 pandas >= 1.2.1
-pysam >= 0.16.0.1
-=======
-numpy==1.19.5
-biopython==1.78
-matplotlib==3.3.4
-matplotlib-venn==0.11.6
-pandas==1.2.1
-pysam==0.16.0.1
->>>>>>> 5b37450a
+pysam >= 0.16.0.1